--- conflicted
+++ resolved
@@ -3,7 +3,7 @@
  * This source code, its documentation and all appendant files
  * are protected by copyright law. All rights reserved.
  *
- * Copyright, 2003 - 2007
+ * Copyright, 2003 - 2008
  * University of Konstanz, Germany
  * Chair for Bioinformatics and Information Mining (Prof. M. Berthold)
  * and KNIME GmbH, Konstanz, Germany
@@ -18,7 +18,7 @@
  * website: www.knime.org
  * email: contact@knime.org
  * -------------------------------------------------------------------
- * 
+ *
  * History
  *   18.07.2005 (ohl): created
  */
@@ -47,8 +47,13 @@
 import javax.swing.event.DocumentEvent;
 import javax.swing.event.DocumentListener;
 
-import org.knime.base.node.preproc.filter.row.rowfilter.ColValRowFilter;
+import org.knime.base.node.preproc.filter.row.rowfilter.AttrValueRowFilter;
+import org.knime.base.node.preproc.filter.row.rowfilter.ColValFilterOldObsolete;
+import org.knime.base.node.preproc.filter.row.rowfilter.MissingValueRowFilter;
+import org.knime.base.node.preproc.filter.row.rowfilter.RangeRowFilter;
 import org.knime.base.node.preproc.filter.row.rowfilter.RowFilter;
+import org.knime.base.node.preproc.filter.row.rowfilter.StringCompareRowFilter;
+import org.knime.base.util.WildcardMatcher;
 import org.knime.core.data.DataCell;
 import org.knime.core.data.DataColumnSpec;
 import org.knime.core.data.DataTableSpec;
@@ -65,7 +70,7 @@
 import org.knime.core.node.util.ColumnSelectionComboxBox;
 
 /**
- * 
+ *
  * @author Peter Ohl, University of Konstanz
  */
 public class ColumnRowFilterPanel extends RowFilterPanel implements
@@ -96,6 +101,10 @@
 
     private JCheckBox m_caseSensitive;
 
+    private JCheckBox m_hasWildCards;
+
+    private JCheckBox m_isRegExpr;
+
     private JLabel m_errText;
 
     private DataTableSpec m_tSpec;
@@ -104,7 +113,7 @@
 
     /**
      * Craetes a new panel for column content filter settings.
-     * 
+     *
      * @param tSpec table spec containing column specs to select from
      * @throws NotConfigurableException it tspec is <code>null</code> or emtpy
      */
@@ -147,19 +156,33 @@
         regBox.add(m_useRegExpr);
         regBox.add(Box.createHorizontalGlue());
         matchPanel.add(regBox);
+
         Box exprBox = Box.createHorizontalBox(); // reg expr edit field
-        exprBox.add(Box.createHorizontalGlue());
         exprBox.add(m_regLabel);
         exprBox.add(Box.createHorizontalStrut(3));
         exprBox.add(m_regExpr);
-        m_regExpr.setPreferredSize(new Dimension(100, 20));
-        m_regExpr.setMaximumSize(new Dimension(100, 20));
-        m_regExpr.setPreferredSize(new Dimension(100, 20));
-        matchPanel.add(exprBox);
-        Box caseBox = Box.createHorizontalBox(); // case sensitive checkbox
+        m_regExpr.setPreferredSize(new Dimension(150, 20));
+        m_regExpr.setMaximumSize(new Dimension(150, 20));
+        m_regExpr.setPreferredSize(new Dimension(150, 20));
+        Box caseBox = Box.createHorizontalBox();
         caseBox.add(Box.createHorizontalGlue());
         caseBox.add(m_caseSensitive);
-        matchPanel.add(caseBox);
+        Box patternBox = Box.createVerticalBox();
+        patternBox.add(exprBox);
+        patternBox.add(Box.createVerticalStrut(5));
+        patternBox.add(caseBox);
+        Box wildBox = Box.createVerticalBox(); // wildcard / regExpr
+        wildBox.add(m_hasWildCards);
+        wildBox.add(Box.createVerticalStrut(5));
+        wildBox.add(m_isRegExpr);
+        Box regEditBox = Box.createHorizontalBox();
+        regEditBox.add(Box.createHorizontalStrut(25));
+        regEditBox.add(Box.createHorizontalGlue());
+        regEditBox.add(patternBox);
+        regEditBox.add(Box.createHorizontalStrut(10));
+        regEditBox.add(wildBox);
+        matchPanel.add(regEditBox);
+
         Box rrBox = Box.createHorizontalBox(); // range radio
         rrBox.add(m_useRange);
         rrBox.add(Box.createHorizontalGlue());
@@ -186,7 +209,7 @@
         mvBox.add(m_useMissValue);
         mvBox.add(Box.createHorizontalGlue());
         matchPanel.add(mvBox);
-        
+
         panel.add(Box.createVerticalStrut(7));
         panel.add(matchPanel);
 
@@ -221,8 +244,8 @@
         for (int c = 0; c < tSpec.getNumColumns(); c++) {
             colNames.add(tSpec.getColumnSpec(c).getName());
         }
-        m_colCombo = new ColumnSelectionComboxBox(
-                (Border)null, DataValue.class);
+        m_colCombo =
+                new ColumnSelectionComboxBox((Border)null, DataValue.class);
         m_colCombo.update(tSpec, null);
         m_colCombo.addItemListener(new ItemListener() {
             public void itemStateChanged(final ItemEvent e) {
@@ -232,7 +255,7 @@
 
         /* the selectors for what kind of checking will be done */
         m_useRange = new JRadioButton("use range checking");
-        m_useRegExpr = new JRadioButton("use regular expr. pattern matching");
+        m_useRegExpr = new JRadioButton("use pattern matching");
         m_useMissValue = new JRadioButton("only missing values match");
         m_useRange.addItemListener(new ItemListener() {
             public void itemStateChanged(final ItemEvent e) {
@@ -286,11 +309,6 @@
             }
         });
         /* the regular expression stuff */
-<<<<<<< HEAD
-        m_regLabel = new JLabel("regular expression:");
-        m_regExpr = new JTextField();
-        m_regExpr.getDocument().addDocumentListener(new DocumentListener() {
-=======
         m_regLabel = new JLabel("pattern:");
         // it's important that the column selection is created before!
         m_regExpr = new JComboBox(getPossibleValuesOfSelectedColumn());
@@ -298,7 +316,6 @@
         m_regExpr.setSelectedItem("");
         JTextField ed = (JTextField)m_regExpr.getEditor().getEditorComponent();
         ed.getDocument().addDocumentListener(new DocumentListener() {
->>>>>>> e116f9a6
             public void insertUpdate(final DocumentEvent e) {
                 regExprChanged();
             }
@@ -313,7 +330,24 @@
         });
         m_regExpr.addItemListener(this);
         m_caseSensitive = new JCheckBox("case sensitive match");
-
+        m_isRegExpr = new JCheckBox("regular expression");
+        m_hasWildCards = new JCheckBox("contains wild cards");
+        m_hasWildCards.setToolTipText("insert '?' or '*' to match any one "
+                + "character or any sequence (including none) of characters.");
+        m_isRegExpr.addItemListener(new ItemListener() {
+            public void itemStateChanged(final ItemEvent e) {
+                wildRegExprChanged(e);
+                // also trigger regular expression recompile
+                regExprChanged();
+            }
+        });
+        m_hasWildCards.addItemListener(new ItemListener() {
+            public void itemStateChanged(final ItemEvent e) {
+                wildRegExprChanged(e);
+                // also trigger regular expression recompile
+                regExprChanged();
+            }
+        });
         /* and a label to display errors/warnings */
         m_errText = new JLabel("");
         setErrMsg("");
@@ -332,8 +366,6 @@
     }
 
     /**
-<<<<<<< HEAD
-=======
      * The item change listener for the regular expression box. Needs to be
      * re-registered from time to time.
      *
@@ -397,7 +429,6 @@
     }
 
     /**
->>>>>>> e116f9a6
      * Called when user pushes the buttons.
      */
     protected void radiosChanged() {
@@ -410,6 +441,8 @@
         m_regLabel.setEnabled(m_useRegExpr.isSelected());
         m_regExpr.setEnabled(m_useRegExpr.isSelected());
         m_caseSensitive.setEnabled(m_useRegExpr.isSelected());
+        m_isRegExpr.setEnabled(m_useRegExpr.isSelected());
+        m_hasWildCards.setEnabled(m_useRegExpr.isSelected());
 
         // have the err text updated
         if (m_useMissValue.isSelected()) {
@@ -456,8 +489,9 @@
         }
         if ((lowBound != null) && (hiBound != null)) {
             DataValueComparator comp;
-            comp = DataType.getCommonSuperType(lowBound.getType(),
-                    hiBound.getType()).getComparator();
+            comp =
+                    DataType.getCommonSuperType(lowBound.getType(),
+                            hiBound.getType()).getComparator();
             if (comp.compare(hiBound, lowBound) == -1) {
                 setErrMsg("The lower bound must be smaller than the"
                         + " upper bound");
@@ -505,20 +539,12 @@
      */
     protected void regExprChanged() {
         setErrMsg("");
-<<<<<<< HEAD
-        if (m_regExpr.getText().length() <= 0) {
-            setErrMsg("Enter valid regular expression");
-=======
         if (((String)m_regExpr.getEditor().getItem()).length() <= 0) {
             setErrMsg("Enter valid pattern");
->>>>>>> e116f9a6
             validate();
             return;
         }
         try {
-<<<<<<< HEAD
-            Pattern.compile(m_regExpr.getText());
-=======
             String pattern = (String)m_regExpr.getEditor().getItem();
             if (m_hasWildCards.isSelected()) {
                 pattern = WildcardMatcher.wildcardToRegex(pattern);
@@ -526,10 +552,8 @@
             } else if (m_isRegExpr.isSelected()) {
                 Pattern.compile(pattern);
             }
->>>>>>> e116f9a6
         } catch (PatternSyntaxException pse) {
-            setErrMsg("Error in regular expression. ('" + pse.getMessage()
-                    + "')");
+            setErrMsg("Error in pattern. ('" + pse.getMessage() + "')");
             validate();
         }
     }
@@ -540,11 +564,6 @@
     @Override
     public void loadSettingsFromFilter(final RowFilter filter)
             throws InvalidSettingsException {
-<<<<<<< HEAD
-        if (!(filter instanceof ColValRowFilter)) {
-            throw new InvalidSettingsException("ColVal filter panel can only "
-                    + "load settings from a ColValRowFilter");
-=======
         // accept ColValFilterOldObsolete for backward compatibility
         if (filter instanceof ColValFilterOldObsolete) {
             loadSettingsFromColValFilter((ColValFilterOldObsolete)filter);
@@ -592,24 +611,25 @@
                 // attribute value filter.
                 assert false;
             }
->>>>>>> e116f9a6
-        }
-
-        ColValRowFilter colFilter = (ColValRowFilter)filter;
-        String colName = colFilter.getColumnName();
+        }
+    }
+
+    private void loadSettingsFromColValFilter(final ColValFilterOldObsolete f) {
+
+        String colName = f.getColumnName();
         if (colName != null) {
             m_colCombo.setSelectedColumn(colName);
         }
-        if (colFilter.getFilterMissingValues()) {
+        if (f.getFilterMissingValues()) {
             m_useMissValue.setSelected(true);
-        } else if (colFilter.rangeSet()) {
+        } else if (f.rangeSet()) {
             String upper = "";
             String lower = "";
-            if (colFilter.getUpperBound() != null) {
-                upper = colFilter.getUpperBound().toString();
-            }
-            if (colFilter.getLowerBound() != null) {
-                lower = colFilter.getLowerBound().toString();
+            if (f.getUpperBound() != null) {
+                upper = f.getUpperBound().toString();
+            }
+            if (f.getLowerBound() != null) {
+                lower = f.getLowerBound().toString();
             }
             m_upperBound.setText(upper);
             m_lowerBound.setText(lower);
@@ -618,14 +638,13 @@
             }
         } else {
             m_useRegExpr.setSelected(true);
-<<<<<<< HEAD
-            m_regExpr.setText(colFilter.getRegExpr());
-            m_caseSensitive.setSelected(colFilter.caseSensitiveMatch());
-=======
             m_regExpr.setSelectedItem(f.getRegExpr());
             m_caseSensitive.setSelected(f.caseSensitiveMatch());
->>>>>>> e116f9a6
-        }
+        }
+
+        m_isRegExpr.setSelected(true);
+        m_hasWildCards.setSelected(false);
+
     }
 
     /**
@@ -654,8 +673,7 @@
                 throw new InvalidSettingsException(getErrMsg());
             }
 
-            return new ColValRowFilter(m_tSpec.getColumnSpec(colName).getType()
-                    .getComparator(), loBound, hiBound, colName, include);
+            return new RangeRowFilter(colName, include, loBound, hiBound);
         }
 
         if (m_useRegExpr.isSelected()) {
@@ -665,23 +683,17 @@
                 validate();
                 throw new InvalidSettingsException(getErrMsg());
             }
-<<<<<<< HEAD
-            return new ColValRowFilter(m_regExpr.getText(), colName, include,
-                    m_caseSensitive.isSelected(), false);
-
-=======
             return new StringCompareRowFilter(regExpr, colName,
                     include, m_caseSensitive.isSelected(), m_hasWildCards
                             .isSelected(), m_isRegExpr.isSelected());
->>>>>>> e116f9a6
         }
 
         if (m_useMissValue.isSelected()) {
-            return new ColValRowFilter(colName, include);
-        }
-        
+            return new MissingValueRowFilter(colName, include);
+        }
+
         throw new InvalidSettingsException("Internal Error. "
-                + "Please change some setting and try again. Sorry");
+                + "Please change some settings and try again. Sorry");
     }
 
     /**
@@ -700,7 +712,7 @@
      * the latter case the errText field is updated. If no table spec is set it
      * will create the most specific cell that can hold the value (IntCell,
      * DoubleCell, or finally StringCell)
-     * 
+     *
      * @return a DataCell of the entered value in the upper bound field or null
      * if a problem occurred.
      */
@@ -716,7 +728,7 @@
      * tablespec is set). It will not update the errText field. If no table spec
      * is set it will create the most specific cell that can hold the value
      * (IntCell, DoubleCell, or finally StringCell)
-     * 
+     *
      * @return a DataCell of the entered value in the lower bound field or no
      * text was entered.
      */
