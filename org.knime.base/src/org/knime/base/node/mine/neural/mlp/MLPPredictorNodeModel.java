--- conflicted
+++ resolved
@@ -3,7 +3,7 @@
  * This source code, its documentation and all appendant files
  * are protected by copyright law. All rights reserved.
  *
- * Copyright, 2003 - 2007
+ * Copyright, 2003 - 2008
  * University of Konstanz, Germany
  * Chair for Bioinformatics and Information Mining (Prof. M. Berthold)
  * and KNIME GmbH, Konstanz, Germany
@@ -33,12 +33,9 @@
 import org.knime.base.data.neural.Layer;
 import org.knime.base.data.neural.MultiLayerPerceptron;
 import org.knime.core.data.DataCell;
-<<<<<<< HEAD
-=======
 import org.knime.core.data.DataColumnDomain;
 import org.knime.core.data.DataColumnDomainCreator;
 import org.knime.core.data.DataColumnProperties;
->>>>>>> e116f9a6
 import org.knime.core.data.DataColumnSpec;
 import org.knime.core.data.DataColumnSpecCreator;
 import org.knime.core.data.DataRow;
@@ -323,14 +320,16 @@
                 allappSpec[0] = appendSpec;
                 Layer outputlayer = m_mlp.getLayer(m_mlp.getNrLayers() - 1);
                 int index = 1;
+                DataColumnDomainCreator domaincreator =
+                        new DataColumnDomainCreator();
+                domaincreator.setLowerBound(new DoubleCell(0));
+                domaincreator.setUpperBound(new DoubleCell(1));
+                DataColumnDomain domain = domaincreator.createDomain();
                 for (int i = 0; i < m_nrPossValues; i++) {
-                    name = outputlayer.getPerceptron(i).getClassValue()
+                    name =
+                            outputlayer.getPerceptron(i).getClassValue()
                                     + " (Neuron " + i + ")";
                     type = DoubleCell.TYPE;
-<<<<<<< HEAD
-                    allappSpec[index] =
-                            new DataColumnSpecCreator(name, type).createSpec();
-=======
                     DataColumnSpecCreator colspeccreator =
                             new DataColumnSpecCreator(name, type);
                     colspeccreator
@@ -340,7 +339,6 @@
                                  DoubleBarRenderer.DESCRIPTION)));
                     colspeccreator.setDomain(domain);
                     allappSpec[index] = colspeccreator.createSpec();
->>>>>>> e116f9a6
                     index++;
                 }
             }
