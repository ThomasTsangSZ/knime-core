/* 
 * -------------------------------------------------------------------
 * This source code, its documentation and all appendant files
 * are protected by copyright law. All rights reserved.
 *
 * Copyright, 2003 - 2007
 * University of Konstanz, Germany
 * Chair for Bioinformatics and Information Mining (Prof. M. Berthold)
 * and KNIME GmbH, Konstanz, Germany
 *
 * You may not modify, publish, transmit, transfer or sell, reproduce,
 * create derivative works from, distribute, perform, display, or in
 * any way exploit any of the content, in whole or in part, except as
 * otherwise expressly permitted in writing by the copyright owner or
 * as specified in the license file distributed with this product.
 *
 * If you have any questions please contact the copyright holder:
 * website: www.knime.org
 * email: contact@knime.org
 * -------------------------------------------------------------------
 * 
 * History
 *   09.06.2005 (Florian Georg): created
 */
package org.knime.workbench.editor2.editparts.policy;

import org.eclipse.gef.EditPart;
import org.eclipse.gef.commands.Command;
import org.eclipse.gef.editpolicies.GraphicalNodeEditPolicy;
import org.eclipse.gef.requests.CreateConnectionRequest;
import org.eclipse.gef.requests.ReconnectRequest;

import org.knime.workbench.editor2.commands.CreateConnectionCommand;
import org.knime.workbench.editor2.commands.ReconnectConnectionCommand;
import org.knime.workbench.editor2.editparts.AbstractPortEditPart;
<<<<<<< HEAD
import org.knime.workbench.editor2.editparts.NodeContainerEditPart;
import org.knime.workbench.editor2.editparts.NodeInPortEditPart;
import org.knime.workbench.editor2.editparts.NodeOutPortEditPart;
=======
import org.knime.workbench.editor2.editparts.ConnectableEditPart;
import org.knime.workbench.editor2.editparts.ConnectionContainerEditPart;
import org.knime.workbench.editor2.editparts.NodeContainerEditPart;
import org.knime.workbench.editor2.editparts.NodeInPortEditPart;
import org.knime.workbench.editor2.editparts.NodeOutPortEditPart;
import org.knime.workbench.editor2.editparts.SubWorkFlowOutPortEditPart;
import org.knime.workbench.editor2.editparts.WorkflowInPortBarEditPart;
import org.knime.workbench.editor2.editparts.WorkflowInPortEditPart;
import org.knime.workbench.editor2.editparts.WorkflowOutPortEditPart;
>>>>>>> e116f9a6
import org.knime.workbench.editor2.editparts.WorkflowRootEditPart;

/**
 * This is the edit policy that enables port-edit parts to create connections
 * between each other. This policy can handle connections between such as
 * in->out , out<-in
 * 
 * TODO and out->node and in<-node (looks up the first free port as target)
 * 
 * @author Florian Georg, University of Konstanz
 * @author Christoph Sieb, University of Konstanz
 */
public class PortGraphicalRoleEditPolicy extends GraphicalNodeEditPolicy {
    /**
     * This tries to initialize the command to create a connection as far as
     * possible. However, it is completed by
     * <code>getConnectionCompleteCommand</code>
<<<<<<< HEAD
     * 
     * @see org.eclipse.gef.editpolicies.GraphicalNodeEditPolicy
     *      #getConnectionCreateCommand(
     *      org.eclipse.gef.requests.CreateConnectionRequest)
=======
     *
     * {@inheritDoc}
>>>>>>> e116f9a6
     */
    @Override
    protected Command getConnectionCreateCommand(
            final CreateConnectionRequest req) {
        CreateConnectionCommand cmd = new CreateConnectionCommand();

        if (!(getHost() instanceof AbstractPortEditPart)) {
            return null;
        }
<<<<<<< HEAD
        NodeContainerEditPart nodePart = (NodeContainerEditPart)getHost()
                .getParent();

        if (getHost() instanceof NodeOutPortEditPart) {
=======
        ConnectableEditPart nodePart = (ConnectableEditPart)getHost()
                .getParent();

        if (getHost() instanceof NodeOutPortEditPart
                || getHost() instanceof WorkflowInPortEditPart
                || getHost() instanceof SubWorkFlowOutPortEditPart) {
>>>>>>> e116f9a6
            // request started on out port?
            cmd.setSourceNode(nodePart);
            cmd.setSourcePortID(((NodeOutPortEditPart)getHost()).getId());
            cmd.setStartedOnOutPort(true);
            // LOGGER.debug("Started connection on out-port...");
        } else if (getHost() instanceof NodeInPortEditPart) {
            // // request started on in port ?
            // cmd.setTargetNode(nodePart);
            // cmd.setTargetPortID(((NodeInPortEditPart) getHost()).getId());
            // cmd.setStartedOnOutPort(false);
            return null;
            // LOGGER.debug("Started connection on in-port...");
        }

        // we need the manager to execute the command

        cmd.setManager(((WorkflowRootEditPart)nodePart.getParent())
                .getWorkflowManager());

        // we must remember this partially initialized command in the request.
        req.setStartCommand(cmd);

        return cmd;
    }

    /**
     * This tries to complete the command to create a connection.
     * 
     * @see org.eclipse.gef.editpolicies.GraphicalNodeEditPolicy#
     *      getConnectionCompleteCommand(
     *      org.eclipse.gef.requests.CreateConnectionRequest)
     */
    @Override
    protected Command getConnectionCompleteCommand(
            final CreateConnectionRequest request) {
        
        // get the previously started command
        CreateConnectionCommand cmd = (CreateConnectionCommand)request
                .getStartCommand();

        if (cmd == null) {
            return null;
        }

        EditPart target = request.getTargetEditPart();

<<<<<<< HEAD
        if ((target instanceof NodeOutPortEditPart)) {
            // cmd.setSourcePortID(((NodeOutPortEditPart) target).getId());
            // cmd.setSourceNode((NodeContainerEditPart) target.getParent());
=======
        if ((target instanceof NodeOutPortEditPart)
                || target instanceof WorkflowInPortEditPart) {
>>>>>>> e116f9a6
            return null;

            // LOGGER.debug("Ending connection on out-port...");
        } else if (target instanceof NodeInPortEditPart) {
            cmd.setTargetPortID(((NodeInPortEditPart)target).getId());
            cmd.setTargetNode((NodeContainerEditPart)target.getParent());

            // LOGGER.debug("Ending connection on in-port...");
        } else if (target instanceof NodeContainerEditPart) {

            if (cmd.wasStartedOnOutPort()) {
                cmd.setTargetPortID(-1);
                cmd.setTargetNode((NodeContainerEditPart)target);
            } else {
                cmd.setSourcePortID(-1);
                cmd.setSourceNode((NodeContainerEditPart)target);
            }
            // LOGGER.debug("Ending connection on NODE...");

        } else {
            return null;

        }

        // LOGGER.debug("Command is executable: " + cmd.canExecute());

        return cmd;

    }

    /**
     * {@inheritDoc}
     */
    @Override
    protected Command getReconnectSourceCommand(final ReconnectRequest req) {

        LOGGER.debug("getReconnectSourceCommand. Host: "
                + getHost() + ". TargetEditPart: " + getTargetEditPart(req));
//        // get the connection to change
//        ConnectionContainerEditPart connection 
//            = (ConnectionContainerEditPart)getHost();
//
//        // get the workflow manager
//        if (!(getHost() instanceof AbstractPortEditPart)) {
//            return null;
//        }
//        NodeContainerEditPart nodePart = (NodeContainerEditPart)getHost()
//                .getParent();
//        WorkflowManager manager = ((WorkflowRootEditPart)nodePart.getParent())
//                .getWorkflowManager();
//
//        ReconnectConnectionCommand reconnectCommand = new ReconnectConnectionCommand(
//                connection, manager, null, null);
//        
//        return reconnectCommand;
        
        return null;
    }

    /**
     * {@inheritDoc}
     */
    @Override
    protected Command getReconnectTargetCommand(final ReconnectRequest req) {
<<<<<<< HEAD
        
        return null;
=======
        // target port or node changes
        // only connect to inports
        if (!(getHost() instanceof NodeInPortEditPart
                || getHost() instanceof WorkflowOutPortEditPart)) {
            return null;
        }
        // get new target in port
        AbstractPortEditPart target = (AbstractPortEditPart)req.getTarget();
        ReconnectConnectionCommand reconnectCmd 
            = new ReconnectConnectionCommand(
                    (ConnectionContainerEditPart)req.getConnectionEditPart(),
                    (AbstractPortEditPart)req.getConnectionEditPart()
                    .getSource(), 
                    target);
        return reconnectCmd;
>>>>>>> e116f9a6
    }
}<|MERGE_RESOLUTION|>--- conflicted
+++ resolved
@@ -1,9 +1,9 @@
-/* 
+/*
  * -------------------------------------------------------------------
  * This source code, its documentation and all appendant files
  * are protected by copyright law. All rights reserved.
  *
- * Copyright, 2003 - 2007
+ * Copyright, 2003 - 2008
  * University of Konstanz, Germany
  * Chair for Bioinformatics and Information Mining (Prof. M. Berthold)
  * and KNIME GmbH, Konstanz, Germany
@@ -18,7 +18,7 @@
  * website: www.knime.org
  * email: contact@knime.org
  * -------------------------------------------------------------------
- * 
+ *
  * History
  *   09.06.2005 (Florian Georg): created
  */
@@ -29,15 +29,11 @@
 import org.eclipse.gef.editpolicies.GraphicalNodeEditPolicy;
 import org.eclipse.gef.requests.CreateConnectionRequest;
 import org.eclipse.gef.requests.ReconnectRequest;
-
+import org.knime.core.node.NodeLogger;
+import org.knime.core.node.workflow.WorkflowManager;
 import org.knime.workbench.editor2.commands.CreateConnectionCommand;
 import org.knime.workbench.editor2.commands.ReconnectConnectionCommand;
 import org.knime.workbench.editor2.editparts.AbstractPortEditPart;
-<<<<<<< HEAD
-import org.knime.workbench.editor2.editparts.NodeContainerEditPart;
-import org.knime.workbench.editor2.editparts.NodeInPortEditPart;
-import org.knime.workbench.editor2.editparts.NodeOutPortEditPart;
-=======
 import org.knime.workbench.editor2.editparts.ConnectableEditPart;
 import org.knime.workbench.editor2.editparts.ConnectionContainerEditPart;
 import org.knime.workbench.editor2.editparts.NodeContainerEditPart;
@@ -47,33 +43,29 @@
 import org.knime.workbench.editor2.editparts.WorkflowInPortBarEditPart;
 import org.knime.workbench.editor2.editparts.WorkflowInPortEditPart;
 import org.knime.workbench.editor2.editparts.WorkflowOutPortEditPart;
->>>>>>> e116f9a6
 import org.knime.workbench.editor2.editparts.WorkflowRootEditPart;
+import org.knime.workbench.editor2.model.WorkflowPortBar;
 
 /**
  * This is the edit policy that enables port-edit parts to create connections
  * between each other. This policy can handle connections between such as
  * in->out , out<-in
- * 
+ *
  * TODO and out->node and in<-node (looks up the first free port as target)
- * 
+ *
  * @author Florian Georg, University of Konstanz
  * @author Christoph Sieb, University of Konstanz
  */
 public class PortGraphicalRoleEditPolicy extends GraphicalNodeEditPolicy {
+  
+    private static final NodeLogger LOGGER = NodeLogger.getLogger(
+            PortGraphicalRoleEditPolicy.class);
     /**
      * This tries to initialize the command to create a connection as far as
      * possible. However, it is completed by
      * <code>getConnectionCompleteCommand</code>
-<<<<<<< HEAD
-     * 
-     * @see org.eclipse.gef.editpolicies.GraphicalNodeEditPolicy
-     *      #getConnectionCreateCommand(
-     *      org.eclipse.gef.requests.CreateConnectionRequest)
-=======
      *
      * {@inheritDoc}
->>>>>>> e116f9a6
      */
     @Override
     protected Command getConnectionCreateCommand(
@@ -83,25 +75,18 @@
         if (!(getHost() instanceof AbstractPortEditPart)) {
             return null;
         }
-<<<<<<< HEAD
-        NodeContainerEditPart nodePart = (NodeContainerEditPart)getHost()
-                .getParent();
-
-        if (getHost() instanceof NodeOutPortEditPart) {
-=======
         ConnectableEditPart nodePart = (ConnectableEditPart)getHost()
                 .getParent();
 
         if (getHost() instanceof NodeOutPortEditPart
                 || getHost() instanceof WorkflowInPortEditPart
                 || getHost() instanceof SubWorkFlowOutPortEditPart) {
->>>>>>> e116f9a6
             // request started on out port?
             cmd.setSourceNode(nodePart);
-            cmd.setSourcePortID(((NodeOutPortEditPart)getHost()).getId());
+            cmd.setSourcePortID(((AbstractPortEditPart)getHost()).getIndex());
             cmd.setStartedOnOutPort(true);
-            // LOGGER.debug("Started connection on out-port...");
-        } else if (getHost() instanceof NodeInPortEditPart) {
+        } else if (getHost() instanceof NodeInPortEditPart
+                || getHost() instanceof WorkflowOutPortEditPart) {
             // // request started on in port ?
             // cmd.setTargetNode(nodePart);
             // cmd.setTargetPortID(((NodeInPortEditPart) getHost()).getId());
@@ -112,8 +97,18 @@
 
         // we need the manager to execute the command
 
-        cmd.setManager(((WorkflowRootEditPart)nodePart.getParent())
-                .getWorkflowManager());
+        // TODO: if NodeContainerEditPart -> getParent
+        if (nodePart instanceof NodeContainerEditPart) {
+        cmd.setManager(
+                ((WorkflowRootEditPart)((NodeContainerEditPart)nodePart)
+                        .getParent()).getWorkflowManager());
+        } else if (nodePart instanceof WorkflowInPortBarEditPart) {
+            WorkflowInPortBarEditPart barEditPart 
+                = (WorkflowInPortBarEditPart)nodePart;
+            WorkflowManager manager = ((WorkflowPortBar)barEditPart.getModel())
+                .getWorkflowManager();
+            cmd.setManager(manager);
+        }
 
         // we must remember this partially initialized command in the request.
         req.setStartCommand(cmd);
@@ -123,10 +118,8 @@
 
     /**
      * This tries to complete the command to create a connection.
-     * 
-     * @see org.eclipse.gef.editpolicies.GraphicalNodeEditPolicy#
-     *      getConnectionCompleteCommand(
-     *      org.eclipse.gef.requests.CreateConnectionRequest)
+     *
+     * {@inheritDoc}
      */
     @Override
     protected Command getConnectionCompleteCommand(
@@ -136,28 +129,22 @@
         CreateConnectionCommand cmd = (CreateConnectionCommand)request
                 .getStartCommand();
 
+
         if (cmd == null) {
             return null;
         }
 
         EditPart target = request.getTargetEditPart();
 
-<<<<<<< HEAD
-        if ((target instanceof NodeOutPortEditPart)) {
-            // cmd.setSourcePortID(((NodeOutPortEditPart) target).getId());
-            // cmd.setSourceNode((NodeContainerEditPart) target.getParent());
-=======
         if ((target instanceof NodeOutPortEditPart)
                 || target instanceof WorkflowInPortEditPart) {
->>>>>>> e116f9a6
-            return null;
-
-            // LOGGER.debug("Ending connection on out-port...");
-        } else if (target instanceof NodeInPortEditPart) {
-            cmd.setTargetPortID(((NodeInPortEditPart)target).getId());
-            cmd.setTargetNode((NodeContainerEditPart)target.getParent());
-
-            // LOGGER.debug("Ending connection on in-port...");
+            return null;
+
+//             LOGGER.debug("Ending connection on out-port...");
+        } else if (target instanceof NodeInPortEditPart
+                || target instanceof WorkflowOutPortEditPart) {
+            cmd.setTargetPortID(((AbstractPortEditPart)target).getIndex());
+            cmd.setTargetNode((ConnectableEditPart)target.getParent());
         } else if (target instanceof NodeContainerEditPart) {
 
             if (cmd.wasStartedOnOutPort()) {
@@ -180,6 +167,7 @@
 
     }
 
+
     /**
      * {@inheritDoc}
      */
@@ -189,7 +177,7 @@
         LOGGER.debug("getReconnectSourceCommand. Host: "
                 + getHost() + ". TargetEditPart: " + getTargetEditPart(req));
 //        // get the connection to change
-//        ConnectionContainerEditPart connection 
+//        ConnectionContainerEditPart connection
 //            = (ConnectionContainerEditPart)getHost();
 //
 //        // get the workflow manager
@@ -201,11 +189,12 @@
 //        WorkflowManager manager = ((WorkflowRootEditPart)nodePart.getParent())
 //                .getWorkflowManager();
 //
-//        ReconnectConnectionCommand reconnectCommand = new ReconnectConnectionCommand(
+//        ReconnectConnectionCommand reconnectCommand 
+        // = new ReconnectConnectionCommand(
 //                connection, manager, null, null);
-//        
+//
 //        return reconnectCommand;
-        
+
         return null;
     }
 
@@ -214,10 +203,6 @@
      */
     @Override
     protected Command getReconnectTargetCommand(final ReconnectRequest req) {
-<<<<<<< HEAD
-        
-        return null;
-=======
         // target port or node changes
         // only connect to inports
         if (!(getHost() instanceof NodeInPortEditPart
@@ -233,6 +218,5 @@
                     .getSource(), 
                     target);
         return reconnectCmd;
->>>>>>> e116f9a6
     }
 }