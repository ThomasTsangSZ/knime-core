--- conflicted
+++ resolved
@@ -2,11 +2,7 @@
 <feature
       id="org.knime.features.base"
       label="KNIME Core"
-<<<<<<< HEAD
-      version="2.9.2.qualifier"
-=======
       version="2.10.0.qualifier"
->>>>>>> e894989d
       provider-name="KNIME GmbH, Konstanz, Germany"
       plugin="org.knime.product"
       image="icons/knime64.gif">
@@ -741,7 +737,7 @@
       <import feature="org.eclipse.rcp" version="3.4.200.R342_v20090122-989JESTEbig-SVaL8UJHcYBr4A63" match="compatible"/>
       <import plugin="org.eclipse.jdt.core"/>
       <import plugin="org.apache.log4j"/>
-      <import plugin="org.knime.workbench.explorer.view" version="6.3.1" match="greaterOrEqual"/>
+      <import plugin="org.knime.workbench.explorer.view" version="6.3.0" match="greaterOrEqual"/>
       <import plugin="org.knime.core.util" version="4.5.1" match="greaterOrEqual"/>
    </requires>
 
